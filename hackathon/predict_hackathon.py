# predict_hackathon.py
import yaml
import sys
import argparse
import json
import glob
import os
import shutil
import subprocess
<<<<<<< HEAD
import math
=======
from collections import defaultdict
>>>>>>> baaa15dd
from collections.abc import Iterable
from pathlib import Path
from typing import Any, Dict, List, Optional, Set, Tuple

<<<<<<< HEAD
import numpy as np
=======
try:
    from hackathon.contrib import predict_binding_sites
except ImportError:
    # Fallback for when running as script
    import sys
    from pathlib import Path
    sys.path.insert(0, str(Path(__file__).parent / 'contrib'))
    from simple_binding_predictor import predict_binding_sites
import boltz
from boltz.main import predict
>>>>>>> baaa15dd
import yaml
from hackathon_api import Datapoint, Protein, SmallMolecule
from Bio.PDB import PDBParser, Superimposer, NeighborSearch

try:
    from rdkit import Chem
    from rdkit.Chem import AllChem
    from rdkit import DataStructs
    RDKIT_AVAILABLE = True
except ImportError:
    RDKIT_AVAILABLE = False
    print("WARNING: RDKit not available. Ligand similarity checking will be disabled.")

# ---------------------------------------------------------------------------
# ---- Orthosteric Pocket Identification Functions --------------------------
# ---------------------------------------------------------------------------

MODEL_COUNT = 5
LIG_NAME = "LIG"
RMSD_CUTOFF = 2.0   # Å
CONTACT_CUTOFF = 4.5  # Å

# Variance thresholds for allosteric detection (based on variance_comparison_ortho_allo.csv)
# Orthosteric: ~0.0023, Allosteric: ~0.0115
CONFIDENCE_STD_THRESHOLD = 0.005  
# Orthosteric: ~0.0025, Allosteric: ~0.031
IPTM_STD_THRESHOLD = 0.01
LIGAND_IPTM_STD_THRESHOLD = 0.01

# Ligand similarity threshold for allosteric detection
LIGAND_SIMILARITY_THRESHOLD = 0.80  # 80% Tanimoto similarity

# Cache for reference allosteric ligands
_REFERENCE_ALLOSTERIC_LIGANDS = None

def _load_structure(path: Path):
    """Load a PDB structure."""
    return PDBParser(QUIET=True).get_structure(path.name, str(path))

def _ca_pairs(ref, mob):
    """Find matching CA atom pairs between reference and mobile structures."""
    ref_atoms, mob_atoms = [], []
    ref_chains = {c.id: c for c in ref.get_chains()}
    for chain in mob.get_chains():
        if chain.id not in ref_chains:
            continue
        for res in chain:
            if "CA" in res:
                try:
                    ref_res = ref_chains[chain.id][(" ", res.id[1], " ")]
                    if "CA" in ref_res:
                        ref_atoms.append(ref_res["CA"])
                        mob_atoms.append(res["CA"])
                except KeyError:
                    continue
    return ref_atoms, mob_atoms

def _superpose_structure(ref, mob):
    """Superpose mobile structure onto reference."""
    ref_atoms, mob_atoms = _ca_pairs(ref, mob)
    if len(ref_atoms) < 3:
        return
    sup = Superimposer()
    sup.set_atoms(ref_atoms, mob_atoms)
    sup.apply(mob.get_atoms())

def _ligand_coords(structure):
    """Extract ligand coordinates from structure."""
    for res in structure.get_residues():
        if res.get_resname().strip().upper() == LIG_NAME:
            return {a.get_name(): a.coord for a in res}
    return {}

def _ligand_rmsd(a, b):
    """Calculate RMSD between two ligand coordinate sets."""
    common = [k for k in a if k in b]
    if not common:
        return float("inf")
    s = 0.0
    for k in common:
        diff = a[k] - b[k]
        s += (diff * diff).sum()
    return math.sqrt(s / len(common))

def _pairwise_rmsd(structs):
    """Calculate pairwise RMSD matrix for ligands."""
    ligs = [_ligand_coords(s) for s in structs]
    n = len(ligs)
    mat = [[0.0] * n for _ in range(n)]
    for i in range(n):
        for j in range(i + 1, n):
            val = _ligand_rmsd(ligs[i], ligs[j])
            mat[i][j] = mat[j][i] = val
    return mat

def _medoid_index(dist, cutoff):
    """Find medoid (representative) structure based on RMSD matrix."""
    n = len(dist)
    counts = [sum(d <= cutoff for d in row) for row in dist]
    maxc = max(counts)
    candidates = [i for i, c in enumerate(counts) if c == maxc]
    if len(candidates) == 1:
        return candidates[0]
    means = [(i, sum(dist[i]) / (n - 1)) for i in candidates]
    means.sort(key=lambda x: x[1])
    return means[0][0]

def _contact_residues(structure, cutoff) -> Set[Tuple[str, str, int]]:
    """Find residues within cutoff distance of ligand."""
    lig_atoms = [a for a in structure.get_atoms()
                 if a.get_parent().get_resname().strip().upper() == LIG_NAME]
    if not lig_atoms:
        return set()
    ns = NeighborSearch(list(structure.get_atoms()))
    contacts = set()
    for lig in lig_atoms:
        for atom in ns.search(lig.coord, cutoff):
            res = atom.get_parent()
            if res.get_resname().upper() == LIG_NAME or res.id[0] != ' ':
                continue
            chain = res.get_parent().id
            contacts.add((chain, res.get_resname(), res.id[1]))
    return contacts

def _calculate_pocket_rmsd_between_structures(ref_struct, mob_struct, pocket_residues: Set[Tuple[str, str, int]]) -> Optional[float]:
    """Calculate CA-RMSD of pocket residues between two structures."""
    ref_cas = []
    mob_cas = []
    
    for chain, resn, resi in pocket_residues:
        try:
            # Get CA from reference structure
            for model in ref_struct:
                for chain_obj in model:
                    if chain_obj.id == chain:
                        ref_res = chain_obj[(" ", resi, " ")]
                        if "CA" in ref_res:
                            ref_ca = ref_res["CA"]
                            # Get corresponding CA from mobile structure
                            for mob_model in mob_struct:
                                for mob_chain in mob_model:
                                    if mob_chain.id == chain:
                                        mob_res = mob_chain[(" ", resi, " ")]
                                        if "CA" in mob_res:
                                            ref_cas.append(ref_ca.coord)
                                            mob_cas.append(mob_res["CA"].coord)
                                            break
                            break
        except (KeyError, StopIteration):
            continue
    
    if len(ref_cas) < 3:
        return None
    
    # Calculate RMSD
    ref_coords = np.array(ref_cas)
    mob_coords = np.array(mob_cas)
    diff = ref_coords - mob_coords
    rmsd = math.sqrt(np.sum(diff * diff) / len(ref_cas))
    return rmsd

def identify_orthosteric_pocket(prediction_dir: Path) -> Set[Tuple[str, str, int]]:
    """
    Identify orthosteric pocket residues from predicted structures.
    
    Args:
        prediction_dir: Directory containing model_0.pdb through model_4.pdb
        
    Returns:
        Set of tuples (chain_id, resname, residue_number) representing pocket residues
    """
    # Load all model structures
    paths = [prediction_dir / f"model_{i}.pdb" for i in range(MODEL_COUNT)]
    for p in paths:
        if not p.exists():
            print(f"WARNING: Missing model file {p}")
            return set()
    
    structs = [_load_structure(p) for p in paths]
    
    # Superpose all structures to the first one
    ref = structs[0]
    for s in structs[1:]:
        _superpose_structure(ref, s)
    
    # Calculate pairwise RMSD and find medoid
    dist = _pairwise_rmsd(structs)
    rep_idx = _medoid_index(dist, RMSD_CUTOFF)
    rep_path = paths[rep_idx]
    print(f"  Representative (medoid) model: {rep_path.name}")
    
    # Identify contact residues in the representative structure
    rep_struct = structs[rep_idx]
    contacts = _contact_residues(rep_struct, CONTACT_CUTOFF)
    
    print(f"  Found {len(contacts)} pocket residues within {CONTACT_CUTOFF} Å of ligand")
    
    return contacts

def load_reference_allosteric_ligands(reference_dataset_path: Optional[Path] = None) -> List[str]:
    """
    Load SMILES strings of all allosteric ligands from the reference dataset.
    
    Args:
        reference_dataset_path: Path to the reference JSONL dataset file
        
    Returns:
        List of SMILES strings for allosteric ligands
    """
    global _REFERENCE_ALLOSTERIC_LIGANDS
    
    # Return cached results if available
    if _REFERENCE_ALLOSTERIC_LIGANDS is not None:
        return _REFERENCE_ALLOSTERIC_LIGANDS
    
    allosteric_smiles = []
    
    # Try to find the reference dataset
    if reference_dataset_path is None:
        # Look in common locations
        possible_paths = [
            Path("/home/ubuntu/will/boltz-hackathon-template/hackathon_data/datasets/asos_public/asos_public.jsonl"),
            Path.cwd() / "hackathon_data" / "datasets" / "asos_public" / "asos_public.jsonl",
        ]
        for path in possible_paths:
            if path.exists():
                reference_dataset_path = path
                break
    
    if reference_dataset_path is None or not reference_dataset_path.exists():
        print("WARNING: Reference dataset not found for ligand similarity checking")
        _REFERENCE_ALLOSTERIC_LIGANDS = []
        return []
    
    try:
        with open(reference_dataset_path) as f:
            for line in f:
                line = line.strip()
                if not line:
                    continue
                try:
                    data = json.loads(line)
                    # Check if this datapoint has allosteric ligands
                    if "ground_truth" in data and "ligand_types" in data["ground_truth"]:
                        for ligand_type_info in data["ground_truth"]["ligand_types"]:
                            if ligand_type_info.get("type") == "allosteric":
                                # Get the corresponding ligand SMILES
                                if "ligands" in data:
                                    for ligand in data["ligands"]:
                                        # Match by ligand ID
                                        if ligand["id"] == ligand_type_info.get("ligand_id"):
                                            allosteric_smiles.append(ligand["smiles"])
                except json.JSONDecodeError:
                    continue
    except Exception as e:
        print(f"WARNING: Error loading reference dataset: {e}")
        _REFERENCE_ALLOSTERIC_LIGANDS = []
        return []
    
    _REFERENCE_ALLOSTERIC_LIGANDS = allosteric_smiles
    print(f"Loaded {len(allosteric_smiles)} reference allosteric ligands from dataset")
    
    return allosteric_smiles

def compute_tanimoto_similarity(smiles1: str, smiles2: str) -> float:
    """
    Compute Tanimoto similarity between two molecules given as SMILES.
    
    Args:
        smiles1: SMILES string of first molecule
        smiles2: SMILES string of second molecule
        
    Returns:
        Tanimoto similarity score (0.0 to 1.0), or 0.0 if comparison fails
    """
    if not RDKIT_AVAILABLE:
        return 0.0
    
    try:
        mol1 = Chem.MolFromSmiles(smiles1)
        mol2 = Chem.MolFromSmiles(smiles2)
        
        if mol1 is None or mol2 is None:
            return 0.0
        
        # Generate Morgan fingerprints (ECFP4 equivalent)
        fp1 = AllChem.GetMorganFingerprintAsBitVect(mol1, radius=2, nBits=2048)
        fp2 = AllChem.GetMorganFingerprintAsBitVect(mol2, radius=2, nBits=2048)
        
        # Calculate Tanimoto similarity
        similarity = DataStructs.TanimotoSimilarity(fp1, fp2)
        
        return float(similarity)
    except Exception as e:
        print(f"WARNING: Error computing similarity: {e}")
        return 0.0

def check_ligand_similarity_to_allosteric(query_smiles: str, reference_dataset_path: Optional[Path] = None, threshold: float = LIGAND_SIMILARITY_THRESHOLD) -> Tuple[bool, float, Optional[str]]:
    """
    Check if a query ligand is similar to any known allosteric ligands.
    
    Args:
        query_smiles: SMILES string of the query ligand
        reference_dataset_path: Path to reference dataset (optional)
        threshold: Similarity threshold (default 0.80)
        
    Returns:
        Tuple of (is_similar, max_similarity, most_similar_smiles)
    """
    if not RDKIT_AVAILABLE:
        return False, 0.0, None
    
    # Load reference allosteric ligands
    allosteric_ligands = load_reference_allosteric_ligands(reference_dataset_path)
    
    if not allosteric_ligands:
        return False, 0.0, None
    
    max_similarity = 0.0
    most_similar = None
    
    for ref_smiles in allosteric_ligands:
        similarity = compute_tanimoto_similarity(query_smiles, ref_smiles)
        if similarity > max_similarity:
            max_similarity = similarity
            most_similar = ref_smiles
    
    is_similar = max_similarity >= threshold
    
    return is_similar, max_similarity, most_similar

def extract_confidence_metrics(prediction_output_dir: Path, datapoint_id: str) -> Dict[str, List[float]]:
    """
    Extract confidence metrics from Boltz prediction outputs.
    
    Args:
        prediction_output_dir: Directory containing Boltz prediction outputs
        datapoint_id: ID of the datapoint
        
    Returns:
        Dictionary with lists of confidence scores, ligand iPTM, and protein iPTM for each model
    """
    metrics = {
        "confidence_scores": [],
        "ligand_iptm": [],
        "protein_iptm": []
    }
    
    # Try to find individual model confidence JSON files (format: confidence_{datapoint_id}_model_{i}.json)
    for i in range(MODEL_COUNT):
        # Try the standard naming pattern used by Boltz
        confidence_file = prediction_output_dir / f"confidence_{datapoint_id}_model_{i}.json"
        
        if confidence_file.exists():
            try:
                with open(confidence_file) as f:
                    data = json.load(f)
                    if "confidence_score" in data:
                        metrics["confidence_scores"].append(data["confidence_score"])
                    if "ligand_iptm" in data:
                        metrics["ligand_iptm"].append(data["ligand_iptm"])
                    if "iptm" in data:
                        metrics["protein_iptm"].append(data["iptm"])
            except Exception as e:
                print(f"WARNING: Could not parse {confidence_file}: {e}")
    
    # If no files found, report the issue
    if not metrics["confidence_scores"] and not metrics["ligand_iptm"] and not metrics["protein_iptm"]:
        print(f"WARNING: No confidence files found in {prediction_output_dir}")
        print(f"         Looking for pattern: confidence_{datapoint_id}_model_*.json")
    
    return metrics

def is_allosteric_binder(metrics: Dict[str, List[float]], ligand_smiles: Optional[str] = None, reference_dataset_path: Optional[Path] = None) -> Tuple[bool, Dict[str, Any]]:
    """
    Determine if binding is allosteric based on:
    1. Variance in confidence metrics
    2. Ligand similarity to known allosteric binders (if ligand_smiles provided)
    
    Args:
        metrics: Dictionary with lists of confidence scores, ligand iPTM, and protein iPTM
        ligand_smiles: Optional SMILES string of the query ligand for similarity checking
        reference_dataset_path: Optional path to reference dataset for ligand similarity
        
    Returns:
        Tuple of (is_allosteric, detection_stats)
    """
    detection_stats = {}
    
    # 1. Variance-based detection
    # Compute standard deviations
    if len(metrics["confidence_scores"]) > 1:
        detection_stats["confidence_std"] = float(np.std(metrics["confidence_scores"]))
    else:
        detection_stats["confidence_std"] = 0.0
    
    if len(metrics["ligand_iptm"]) > 1:
        detection_stats["ligand_iptm_std"] = float(np.std(metrics["ligand_iptm"]))
    else:
        detection_stats["ligand_iptm_std"] = 0.0
    
    if len(metrics["protein_iptm"]) > 1:
        detection_stats["protein_iptm_std"] = float(np.std(metrics["protein_iptm"]))
    else:
        detection_stats["protein_iptm_std"] = 0.0
    
    # Check if allosteric based on variance thresholds
    is_allosteric_by_variance = (
        detection_stats["confidence_std"] > CONFIDENCE_STD_THRESHOLD or
        detection_stats["ligand_iptm_std"] > LIGAND_IPTM_STD_THRESHOLD or
        detection_stats["protein_iptm_std"] > IPTM_STD_THRESHOLD
    )
    detection_stats["allosteric_by_variance"] = is_allosteric_by_variance
    
    # 2. Ligand similarity-based detection
    is_allosteric_by_similarity = False
    if ligand_smiles and RDKIT_AVAILABLE:
        is_similar, max_similarity, most_similar_smiles = check_ligand_similarity_to_allosteric(
            ligand_smiles, reference_dataset_path, LIGAND_SIMILARITY_THRESHOLD
        )
        detection_stats["allosteric_by_similarity"] = is_similar
        detection_stats["max_ligand_similarity"] = max_similarity
        detection_stats["most_similar_allosteric_ligand"] = most_similar_smiles
        is_allosteric_by_similarity = is_similar
    else:
        detection_stats["allosteric_by_similarity"] = False
        detection_stats["max_ligand_similarity"] = 0.0
        detection_stats["most_similar_allosteric_ligand"] = None
    
    # Combined decision: allosteric if EITHER variance OR similarity indicates it
    is_allosteric = is_allosteric_by_variance or is_allosteric_by_similarity
    detection_stats["detection_method"] = []
    if is_allosteric_by_variance:
        detection_stats["detection_method"].append("variance")
    if is_allosteric_by_similarity:
        detection_stats["detection_method"].append("similarity")
    
    return is_allosteric, detection_stats

# ---------------------------------------------------------------------------
# ---- Helper functions for binding site analysis --------------------------
# ---------------------------------------------------------------------------

def get_top_binding_sites(binding_probs, top_n, threshold=0.5):
    """
    Extract the top N binding site positions based on binding probabilities.
    
    Args:
        binding_probs: List of binding probabilities for each residue
        top_n: Number of top predictions to return
        threshold: Minimum binding probability threshold
        
    Returns:
        List of residue indices (1-based) with highest binding probabilities
    """
    import numpy as np
    
    # Convert to numpy array for easier manipulation
    probs = np.array(binding_probs)
    
    # Filter by threshold
    valid_indices = np.where(probs >= threshold)[0]
    
    if len(valid_indices) == 0:
        # If no residues meet threshold, get top N regardless
        top_indices = np.argsort(probs)[-top_n:][::-1]
    else:
        # Get top N from valid indices
        valid_probs = probs[valid_indices]
        top_valid_indices = np.argsort(valid_probs)[-min(top_n, len(valid_indices)):][::-1]
        top_indices = valid_indices[top_valid_indices]
    
    # Convert to 1-based indexing (residue numbers start from 1)
    return (top_indices + 1).tolist()

def create_pocket_constraints(residue_indices, protein_chain_id, ligand_id="B"):
    """
    Create pocket constraints for the input dictionary.
    
    Args:
        residue_indices: List of residue indices (1-based)
        protein_chain_id: Protein chain identifier (e.g., 'A')
        ligand_id: Ligand identifier (default: 'B')
        
    Returns:
        Dictionary with pocket constraint configuration
    """
    # Create contacts list with protein chain and residue index
    contacts = [[protein_chain_id, idx] for idx in residue_indices]
    
    return {
        "binder": ligand_id,
        "contacts": contacts,
        "max_distance": 2.0,
        "force": True
    }

# ---------------------------------------------------------------------------
# ---- Participants should modify these four functions ----------------------
# ---------------------------------------------------------------------------

def center_with_character(text: str, width: int = 40, char: str = "=") -> str:
    return text.center(width, char)


def predict_3d_structure(datapoint_id: str, input_dict: dict, diffusion_samples: int = 5) -> Path:
    input_dir = Path("intermediate_pdb_files") / "input"
    input_dir.mkdir(parents=True, exist_ok=True)

    # Prepare YAML input file for boltz
    yaml_path = input_dir / f"{datapoint_id}_config.yaml"
    with open(yaml_path, "w") as f:
        yaml.safe_dump(input_dict, f, sort_keys=False)

    # Run boltz
    out_dir = Path("intermediate_pdb_files") / "output"
    out_dir.mkdir(parents=True, exist_ok=True)
    cache = os.environ.get("BOLTZ_CACHE", str(Path.home() / ".boltz"))
    fixed = [
        "boltz", "predict", str(yaml_path),
        "--devices", "1",
        "--out_dir", str(out_dir),
        "--cache", cache,
        "--no_kernels",
        "--output_format", "pdb",
    ]
    cli_args = ["--diffusion_samples", f"{diffusion_samples}"]
    cmd = fixed + cli_args
    print(f"Running for {datapoint_id}:", " ".join(cmd), flush=True)
    subprocess.run(cmd, check=True)

    # Get pdb file with the best score
    pred_subfolder = out_dir / f"boltz_results_{datapoint_id}_config" / "predictions" / f"{datapoint_id}_config"
    sample_id_max = 0
    confidence_max = -1
    for sample_id in range(diffusion_samples):
        confidence_filename = pred_subfolder / f"confidence_{datapoint_id}_config_model_{sample_id}.json"
        with open(confidence_filename, "r") as fin:
            data = json.load(fin)
            confidence = data["confidence_score"]
            if confidence > confidence_max:
                sample_id_max = sample_id

    pdb_file_result = pred_subfolder / f"{datapoint_id}_config_model_{sample_id_max}.pdb"
    return pdb_file_result


def find_pockets(pdb_file: Path, pockets_limit: int = 20):
    # Run pocket finding
    cmd = [
        "fpocket", "-f", str(pdb_file),
    ]
    print(f"Running pocket prediction for {pdb_file}:", " ".join(cmd), flush=True)
    subprocess.run(cmd, check=True)

    # Get pockets residues
    pred_subfolder = pdb_file.parent / f"{pdb_file.stem}_out" / "pockets"

    residue_pockets = defaultdict(int)
    for pocket_file in glob.glob(f"{pred_subfolder}/pocket*_atm.pdb"):
        with open(pocket_file) as f:
            for line in f:
                if line.startswith("ATOM"):
                    chain, resnum = line.split()[4:6]
                    residue_pockets[(chain, resnum)] += 1

    return list(residue_pockets.keys())[:pockets_limit]


def prepare_protein_complex(datapoint_id: str, proteins: List[Protein], input_dict: dict, msa_dir: Optional[Path] = None) -> List[tuple[dict, List[str]]]:
    """
    Prepare input dict and CLI args for a protein complex prediction.
    You can return multiple configurations to run by returning a list of (input_dict, cli_args) tuples.
    Args:
        datapoint_id: The unique identifier for this datapoint
        proteins: List of protein sequences to predict as a complex
        input_dict: Prefilled input dict
        msa_dir: Directory containing MSA files (for computing relative paths)
    Returns:
        List of tuples of (final input dict that will get exported as YAML, list of CLI args). Each tuple represents a separate configuration to run.
    """
    # Please note:
    # `proteins`` will contain 3 chains
    # H,L: heavy and light chain of the Fv or Fab region
    # A: the antigen
    #
    # you can modify input_dict to change the input yaml file going into the prediction, e.g.
    # ```
    # input_dict["constraints"] = [{
    #   "contact": {
    #       "token1" : [CHAIN_ID, RES_IDX/ATOM_NAME], 
    #       "token1" : [CHAIN_ID, RES_IDX/ATOM_NAME]
    #   }
    # }]
    # ```
    #
    # will add contact constraints to the input_dict

    print(center_with_character(text="prepare_protein_complex:predict_3d_structure", width=60))
    pdb_file = predict_3d_structure(datapoint_id, input_dict)
    print(pdb_file)

    print(center_with_character(text="prepare_protein_complex:find_pockets", width=60))
    pockets = find_pockets(pdb_file)
    print(pockets)

    # Example: predict 5 structures
    cli_args = ["--diffusion_samples", "5", "--use_potentials"]
    return [(input_dict, cli_args)]

def prepare_protein_ligand(datapoint_id: str, protein: Protein, ligands: list[SmallMolecule], input_dict: dict, msa_dir: Optional[Path] = None, is_allosteric: bool = False) -> List[tuple[dict, List[str]]]:
    """
    Prepare input dict and CLI args for a protein-ligand prediction.
    You can return multiple configurations to run by returning a list of (input_dict, cli_args) tuples.
    Args:
        datapoint_id: The unique identifier for this datapoint
        protein: The protein sequence
        ligands: A list of a single small molecule ligand object 
        input_dict: Prefilled input dict (may already contain negative_pocket constraint if allosteric)
        msa_dir: Directory containing MSA files (for computing relative paths)
        is_allosteric: Whether the binding is detected as allosteric based on variance
    Returns:
        List of tuples of (final input dict that will get exported as YAML, list of CLI args). Each tuple represents a separate configuration to run.
    """
    

    # Check if automatic pocket scanning is enabled
    if args.use_auto_pocket_scanner:
        # Extract protein sequence and ligand SMILES
        protein_sequence = protein.sequence
        ligand_smiles = ligands[0].smiles if ligands else ""
        
        # Run binding site prediction
        binding_results = predict_binding_sites(
            protein_sequence=protein_sequence,
            smiles=ligand_smiles,
            output_dir=f"binding_output/{datapoint_id}/",
            use_boltz=False,
        )
        
        print(f"Binding site prediction completed for {datapoint_id}")
        print(f"Found {len(binding_results['binding_probabilities'])} residues with binding probabilities")
        print(f"Results saved to: {binding_results['result_csv_path']}")
        
        # Extract top N binding site predictions and create pocket constraints
        # You can customize these parameters:
        top_n_predictions = 5 # Number of top predictions to use
        binding_threshold = 0.8  # Minimum binding probability threshold
        
        # Get top binding site positions
        binding_probs = binding_results['binding_probabilities']
        top_indices = get_top_binding_sites(binding_probs, top_n_predictions, binding_threshold)
        
        print(f"Selected {len(top_indices)} binding site positions: {top_indices}")
        
        # Create pocket constraints for the input dictionary
        pocket_constraints = create_pocket_constraints(top_indices, protein.id, ligands[0].id if ligands else "B")
        
        # Add pocket constraints to input_dict
        if "constraints" not in input_dict:
            input_dict["constraints"] = []
        
        input_dict["constraints"].append({
            "pocket": pocket_constraints
        })
    else:
        print(f"Automatic pocket scanning disabled for {datapoint_id} - running without constraints")

    # Please note:
    # `protein` is a single-chain target protein sequence with id A
    # `ligands` contains a single small molecule ligand object with unknown binding sites
<<<<<<< HEAD
    # 
    # If allosteric binding is detected (is_allosteric=True), input_dict will already contain
    # a negative_pocket constraint in the format:
    # ```
    # "constraints": [{
    #     "negative_pocket": {
    #         "binder": "B",
    #         "contacts": [["A", 69], ["A", 70], ...],
    #         "min_distance": 10.0,
    #         "force": True
    #     }
    # }]
    # ```
    #
    # You can modify or add additional constraints as needed, e.g.:
    # ```
    # if "constraints" not in input_dict:
    #     input_dict["constraints"] = []
    # 
    # # Add a contact constraint
    # input_dict["constraints"].append({
    #     "contact": {
    #         "token1": ["A", 100],  # Protein residue
    #         "token2": ["B", 1]      # Ligand
    #     }
    # })
    # ```

    # Example: predict 5 structures
    cli_args = ["--diffusion_samples", "5", "--use_potentials"]
    
    # For allosteric binders, negative_pocket constraint is already added in input_dict
    # You can add additional modifications here if needed
    
=======
    # The binding site prediction results have been used to add pocket constraints to input_dict

    cli_args = ["--diffusion_samples", "10", "--sampling_steps", "300", "--use_potentials"]
>>>>>>> baaa15dd
    return [(input_dict, cli_args)]

def post_process_protein_complex(datapoint: Datapoint, input_dicts: List[dict[str, Any]], cli_args_list: List[list[str]], prediction_dirs: List[Path]) -> List[Path]:
    """
    Return ranked model files for protein complex submission.
    Args:
        datapoint: The original datapoint object
        input_dicts: List of input dictionaries used for predictions (one per config)
        cli_args_list: List of command line arguments used for predictions (one per config)
        prediction_dirs: List of directories containing prediction results (one per config)
    Returns: 
        Sorted pdb file paths that should be used as your submission.
    """
    # Collect all PDBs from all configurations
    all_pdbs = []
    for prediction_dir in prediction_dirs:
        config_pdbs = sorted(prediction_dir.glob(f"{datapoint.datapoint_id}_config_*_model_*.pdb"))
        all_pdbs.extend(config_pdbs)

    # Sort all PDBs and return their paths
    all_pdbs = sorted(all_pdbs)
    return all_pdbs

def post_process_protein_ligand(datapoint: Datapoint, input_dicts: List[dict[str, Any]], cli_args_list: List[list[str]], prediction_dirs: List[Path], pocket_residues: Optional[Set[Tuple[str, str, int]]] = None, unconstrained_dir: Optional[Path] = None, is_allosteric: bool = False) -> List[Path]:
    """
    Return ranked model files for protein-ligand submission.
    Args:
        datapoint: The original datapoint object
        input_dicts: List of input dictionaries used for predictions (one per config)
        cli_args_list: List of command line arguments used for predictions (one per config)
        prediction_dirs: List of directories containing prediction results (one per config)
        pocket_residues: Optional set of orthosteric pocket residues
        unconstrained_dir: Optional directory containing unconstrained prediction models
        is_allosteric: If True, filter structures by ligand RMSD > 2A and pocket RMSD > 4A
    Returns: 
        Sorted pdb file paths that should be used as your submission.
    """
    # Collect all PDBs from all configurations
    all_pdbs = []
    for prediction_dir in prediction_dirs:
        config_pdbs = sorted(prediction_dir.glob(f"{datapoint.datapoint_id}_config_*_model_*.pdb"))
        all_pdbs.extend(config_pdbs)
    
    # Sort all PDBs
    all_pdbs = sorted(all_pdbs)
    
    # For allosteric binders, filter structures based on ligand RMSD relative to unconstrained predictions
    if is_allosteric and unconstrained_dir and unconstrained_dir.exists() and len(all_pdbs) > 0:
        print(f"\n{'='*80}")
        print(f"Filtering ALLOSTERIC structures by ligand RMSD (relative to unconstrained)")
        print(f"{'='*80}\n")
        
        # Load unconstrained structures
        unconstrained_paths = [unconstrained_dir / f"model_{i}.pdb" for i in range(5)]
        unconstrained_structs = []
        
        for path in unconstrained_paths:
            if path.exists():
                try:
                    unconstrained_structs.append(_load_structure(path))
                except Exception as e:
                    print(f"WARNING: Could not load {path}: {e}")
        
        if len(unconstrained_structs) > 0:
            # Load all predicted structures
            pred_structs = []
            for pdb_path in all_pdbs:
                try:
                    pred_structs.append((pdb_path, _load_structure(pdb_path)))
                except Exception as e:
                    print(f"WARNING: Could not load {pdb_path}: {e}")
            
            if len(pred_structs) > 0:
                # Use first unconstrained structure as reference for alignment
                ref_struct = unconstrained_structs[0]
                
                # Superpose all unconstrained structures to the reference
                print(f"Aligning {len(unconstrained_structs)} unconstrained structures to reference...")
                for struct in unconstrained_structs[1:]:
                    _superpose_structure(ref_struct, struct)
                
                # Superpose all predicted structures to the same reference
                print(f"Aligning {len(pred_structs)} predicted structures to reference...")
                for _, struct in pred_structs:
                    _superpose_structure(ref_struct, struct)
                
                # Extract ligand coordinates from all unconstrained structures (after alignment)
                unconstrained_ligands = []
                for struct in unconstrained_structs:
                    lig_coords = _ligand_coords(struct)
                    if lig_coords:
                        unconstrained_ligands.append(lig_coords)
                
                if len(unconstrained_ligands) > 0:
                    # Calculate ligand RMSD for each predicted structure (using already-aligned structures)
                    print(f"Ligand RMSD analysis for allosteric predictions (vs {len(unconstrained_ligands)} unconstrained models):")
                    print(f"{'Model':<40} {'Min Lig RMSD (Å)':<18} {'Avg Lig RMSD (Å)':<18} {'Status':<20}")
                    print("-" * 100)
                    
                    filtered_pdbs = []
                    
                    for pdb_path, pred_struct in pred_structs:
                        try:
                            pred_lig = _ligand_coords(pred_struct)
                            
                            if pred_lig:
                                # Calculate RMSD to all unconstrained ligands (already aligned)
                                rmsds = []
                                for unc_lig in unconstrained_ligands:
                                    rmsd = _ligand_rmsd(pred_lig, unc_lig)
                                    if rmsd != float("inf"):
                                        rmsds.append(rmsd)
                                
                                if rmsds:
                                    min_rmsd = min(rmsds)
                                    avg_rmsd = np.mean(rmsds)
                                    
                                    # For allosteric binders, we want ligand RMSD > 2A (different binding site)
                                    if min_rmsd > 2.0:
                                        status = "PASS (> 2 Å)"
                                        filtered_pdbs.append(pdb_path)
                                    else:
                                        status = "FILTERED (≤ 2 Å)"
                                    
                                    print(f"{pdb_path.name:<40} {min_rmsd:>8.2f}             {avg_rmsd:>8.2f}             {status}")
                                else:
                                    # If can't calculate, keep it
                                    print(f"{pdb_path.name:<40} {'N/A':>8}             {'N/A':>8}             PASS (cannot calc)")
                                    filtered_pdbs.append(pdb_path)
                            else:
                                # No ligand found, keep it anyway
                                print(f"{pdb_path.name:<40} {'N/A':>8}             {'N/A':>8}             PASS (no ligand)")
                                filtered_pdbs.append(pdb_path)
                                
                        except Exception as e:
                            print(f"WARNING: Could not process {pdb_path}: {e}")
                            filtered_pdbs.append(pdb_path)  # Keep on error
                    
                    print("-" * 100)
                    print(f"Filtered structures (ligand RMSD > 2 Å from unconstrained): {len(filtered_pdbs)}/{len(all_pdbs)}")
                    
                    # If all structures filtered out, use unfiltered set
                    if len(filtered_pdbs) == 0:
                        print("WARNING: All structures filtered out by ligand RMSD. Using unfiltered set.")
                    else:
                        print(f"Using {len(filtered_pdbs)} structures that pass ligand RMSD > 2 Å filter")
                        all_pdbs = sorted(filtered_pdbs)
                    print()
                else:
                    print("WARNING: No ligands found in unconstrained structures. Skipping ligand RMSD filter.")
            else:
                print("WARNING: Could not load predicted structures. Skipping ligand RMSD filter.")
        else:
            print("WARNING: Could not load unconstrained structures. Skipping ligand RMSD filter.")
    
    # For allosteric binders, filter structures based on pocket RMSD
    if is_allosteric and pocket_residues and len(all_pdbs) > 0:
        print(f"\n{'='*80}")
        print(f"Filtering ALLOSTERIC structures by pocket RMSD")
        print(f"{'='*80}\n")
        
        # Load all predicted structures
        pred_structs = []
        for pdb_path in all_pdbs:
            try:
                pred_structs.append((pdb_path, _load_structure(pdb_path)))
            except Exception as e:
                print(f"WARNING: Could not load {pdb_path}: {e}")
        
        if len(pred_structs) >= 2:
            # Use first structure as reference
            ref_path, ref_struct = pred_structs[0]
            
            # Superpose all structures to reference
            for _, struct in pred_structs[1:]:
                _superpose_structure(ref_struct, struct)
            
            # Calculate pocket RMSD and filter
            print(f"Pocket RMSD analysis for allosteric predictions ({len(pocket_residues)} pocket residues):")
            print(f"{'Model':<40} {'Pocket RMSD (Å)':<18} {'Status':<20}")
            print("-" * 80)
            
            filtered_pdbs = []
            unfiltered_pdbs = []
            
            for pdb_path, struct in pred_structs:
                if pdb_path == ref_path:
                    rmsd = 0.0  # Reference to itself
                else:
                    rmsd = _calculate_pocket_rmsd_between_structures(ref_struct, struct, pocket_residues)
                
                if rmsd is not None:
                    # For allosteric binders, we want RMSD > 4A (far from orthosteric pocket)
                    if rmsd > 4.0:
                        status = "PASS (> 4 Å)"
                        filtered_pdbs.append(pdb_path)
                    else:
                        status = "FILTERED (≤ 4 Å)"
                    unfiltered_pdbs.append(pdb_path)
                    print(f"{pdb_path.name:<40} {rmsd:>8.2f}             {status}")
                else:
                    # If can't calculate, keep it
                    print(f"{pdb_path.name:<40} {'N/A':>8}             PASS (cannot calc)")
                    filtered_pdbs.append(pdb_path)
                    unfiltered_pdbs.append(pdb_path)
            
            print("-" * 80)
            print(f"Filtered structures (RMSD > 4 Å from orthosteric pocket): {len(filtered_pdbs)}/{len(pred_structs)}")
            
            # If all structures filtered out, use unfiltered set
            if len(filtered_pdbs) == 0:
                print("WARNING: All structures filtered out. Using unfiltered set.")
                all_pdbs = sorted(unfiltered_pdbs)
            else:
                print(f"Using {len(filtered_pdbs)} structures that pass RMSD > 4 Å filter")
                all_pdbs = sorted(filtered_pdbs)
            print()
    
    # Calculate pocket RMSD for unconstrained structures if available (for reference)
    if pocket_residues and unconstrained_dir and unconstrained_dir.exists():
        print(f"\n{'='*80}")
        print(f"Computing pocket RMSD for unconstrained structures (reference)")
        print(f"{'='*80}\n")
        
        unconstrained_paths = [unconstrained_dir / f"model_{i}.pdb" for i in range(5)]
        unconstrained_structs = []
        
        for path in unconstrained_paths:
            if path.exists():
                unconstrained_structs.append(_load_structure(path))
        
        if len(unconstrained_structs) >= 2:
            # Use first structure as reference
            ref_struct = unconstrained_structs[0]
            
            # Superpose all structures to reference
            for s in unconstrained_structs[1:]:
                _superpose_structure(ref_struct, s)
            
            # Calculate pocket RMSD for each structure
            print(f"Pocket RMSD analysis (relative to model_0, {len(pocket_residues)} pocket residues):")
            print(f"{'Model':<12} {'Pocket RMSD (Å)':<18} {'Status':<20}")
            print("-" * 50)
            
            rmsds = []
            for i, struct in enumerate(unconstrained_structs):
                if i == 0:
                    rmsd = 0.0  # Reference to itself
                else:
                    rmsd = _calculate_pocket_rmsd_between_structures(ref_struct, struct, pocket_residues)
                
                if rmsd is not None:
                    status = "RMSD > 4 Å" if rmsd > 4.0 else "RMSD ≤ 4 Å"
                    rmsds.append(rmsd)
                    print(f"model_{i:<6} {rmsd:>8.2f}             {status}")
                else:
                    print(f"model_{i:<6} {'N/A':>8}             Could not calculate")
            
            if rmsds:
                avg_rmsd = np.mean(rmsds[1:]) if len(rmsds) > 1 else 0.0  # Exclude reference
                print("-" * 50)
                print(f"Average pocket RMSD (excluding reference): {avg_rmsd:.2f} Å")
                
                high_rmsd_count = sum(1 for r in rmsds[1:] if r > 4.0)
                if high_rmsd_count > 0:
                    print(f"Number of structures with pocket RMSD > 4 Å: {high_rmsd_count}/{len(rmsds)-1}")
            print()
    
    # Rank structures by ligand iPTM scores
    print(f"\n{'='*80}")
    print(f"Ranking structures by ligand iPTM scores")
    print(f"{'='*80}\n")
    
    # Extract ligand iPTM scores for each structure
    pdb_scores = []
    for pdb_path in all_pdbs:
        # Parse the PDB filename to extract config and model indices
        # Format: {datapoint_id}_config_{config_idx}_model_{model_idx}.pdb
        filename = pdb_path.stem  # Remove .pdb extension
        parts = filename.split("_")
        
        try:
            # Find config and model indices
            config_idx = None
            model_idx = None
            for i, part in enumerate(parts):
                if part == "config" and i + 1 < len(parts):
                    config_idx = parts[i + 1]
                elif part == "model" and i + 1 < len(parts):
                    model_idx = parts[i + 1]
            
            if config_idx is not None and model_idx is not None:
                # Find the prediction directory for this config
                pred_dir = None
                for prediction_dir in prediction_dirs:
                    if f"config_{config_idx}" in str(prediction_dir):
                        pred_dir = prediction_dir
                        break
                
                if pred_dir:
                    # Look for confidence file
                    confidence_file = pred_dir / f"confidence_{datapoint.datapoint_id}_config_{config_idx}_model_{model_idx}.json"
                    
                    if confidence_file.exists():
                        try:
                            with open(confidence_file) as f:
                                data = json.load(f)
                                ligand_iptm = data.get("ligand_iptm", None)
                                if ligand_iptm is not None:
                                    pdb_scores.append((pdb_path, ligand_iptm))
                                else:
                                    print(f"WARNING: No ligand_iptm found in {confidence_file.name}")
                                    pdb_scores.append((pdb_path, -1.0))  # Use -1 for missing scores
                        except Exception as e:
                            print(f"WARNING: Could not parse {confidence_file}: {e}")
                            pdb_scores.append((pdb_path, -1.0))
                    else:
                        print(f"WARNING: Confidence file not found: {confidence_file}")
                        pdb_scores.append((pdb_path, -1.0))
                else:
                    print(f"WARNING: Could not find prediction directory for config {config_idx}")
                    pdb_scores.append((pdb_path, -1.0))
            else:
                print(f"WARNING: Could not parse config/model indices from {pdb_path.name}")
                pdb_scores.append((pdb_path, -1.0))
        except Exception as e:
            print(f"WARNING: Error processing {pdb_path.name}: {e}")
            pdb_scores.append((pdb_path, -1.0))
    
    # Sort by ligand iPTM score (descending - higher is better)
    pdb_scores.sort(key=lambda x: x[1], reverse=True)
    
    # Display ranking
    print(f"{'Rank':<8} {'Model':<40} {'Ligand iPTM':<15}")
    print("-" * 80)
    for rank, (pdb_path, score) in enumerate(pdb_scores, 1):
        if score >= 0:
            print(f"{rank:<8} {pdb_path.name:<40} {score:<15.4f}")
        else:
            print(f"{rank:<8} {pdb_path.name:<40} {'N/A':<15}")
    print("-" * 80)
    print(f"Ranked {len(pdb_scores)} structures by ligand iPTM score\n")
    
    # Return ranked PDB paths
    all_pdbs = [pdb_path for pdb_path, _ in pdb_scores]
    
    return all_pdbs

# -----------------------------------------------------------------------------
# ---- End of participant section ---------------------------------------------
# -----------------------------------------------------------------------------


DEFAULT_OUT_DIR = Path("predictions")
DEFAULT_SUBMISSION_DIR = Path("submission")
DEFAULT_INPUTS_DIR = Path("inputs")

ap = argparse.ArgumentParser(
    description="Hackathon scaffold for Boltz predictions",
    epilog="Examples:\n"
            "  Single datapoint: python predict_hackathon.py --input-json examples/specs/example_protein_ligand.json --msa-dir ./msa --submission-dir submission --intermediate-dir intermediate\n"
            "  Multiple datapoints: python predict_hackathon.py --input-jsonl examples/test_dataset.jsonl --msa-dir ./msa --submission-dir submission --intermediate-dir intermediate",
    formatter_class=argparse.RawDescriptionHelpFormatter
)

input_group = ap.add_mutually_exclusive_group(required=True)
input_group.add_argument("--input-json", type=str,
                        help="Path to JSON datapoint for a single datapoint")
input_group.add_argument("--input-jsonl", type=str,
                        help="Path to JSONL file with multiple datapoint definitions")

ap.add_argument("--msa-dir", type=Path,
                help="Directory containing MSA files (for computing relative paths in YAML)")
ap.add_argument("--submission-dir", type=Path, required=False, default=DEFAULT_SUBMISSION_DIR,
                help="Directory to place final submissions")
ap.add_argument("--intermediate-dir", type=Path, required=False, default=Path("hackathon_intermediate"),
                help="Directory to place generated input YAML files and predictions")
ap.add_argument("--group-id", type=str, required=False, default=None,
                help="Group ID to set for submission directory (sets group rw access if specified)")
ap.add_argument("--result-folder", type=Path, required=False, default=None,
                help="Directory to save evaluation results. If set, will automatically run evaluation after predictions.")
ap.add_argument("--use-auto-pocket-scanner", action="store_true", default=True,
                help="Use automatic pocket scanning (binding site prediction) to add constraints (default: True)")

args = ap.parse_args()

def _prefill_input_dict(datapoint_id: str, proteins: Iterable[Protein], ligands: Optional[list[SmallMolecule]] = None, msa_dir: Optional[Path] = None, constraints: Optional[list] = None, pocket_residues: Optional[Set[Tuple[str, str, int]]] = None, is_allosteric: bool = False) -> dict:
    """
    Prepare input dict for Boltz YAML.
    
    Args:
        datapoint_id: Unique identifier for the datapoint
        proteins: Iterable of protein objects
        ligands: Optional list of small molecule ligands
        msa_dir: Directory containing MSA files
        constraints: Optional list of constraint dictionaries
        pocket_residues: Optional set of orthosteric pocket residues (chain_id, resname, residue_number)
                        Will be added as negative_pocket constraint if is_allosteric is True
        is_allosteric: If True, add negative_pocket constraint to avoid orthosteric pocket
    
    Returns:
        Dictionary ready for YAML export
    """
    seqs = []
    for p in proteins:
        if msa_dir and p.msa:
            if Path(p.msa).is_absolute():
                msa_full_path = Path(p.msa)
            else:
                msa_full_path = msa_dir / p.msa
            try:
                msa_relative_path = os.path.relpath(msa_full_path, Path.cwd())
            except ValueError:
                msa_relative_path = str(msa_full_path)
        else:
            msa_relative_path = p.msa
        entry = {
            "protein": {
                "id": p.id,
                "sequence": p.sequence,
                "msa": msa_relative_path
            }
        }
        seqs.append(entry)
    if ligands:
        def _format_ligand(ligand: SmallMolecule) -> dict:
            output =  {
                "ligand": {
                    "id": ligand.id,
                    "smiles": ligand.smiles
                }
            }
            return output
        
        for ligand in ligands:
            seqs.append(_format_ligand(ligand))
    doc = {
        "version": 1,
        "sequences": seqs,
    }
    
    # Start with existing constraints or empty list
    all_constraints = list(constraints) if constraints else []
    
    # Add negative_pocket constraint from identified orthosteric pocket residues
    # Only add for allosteric binders to force binding away from orthosteric pocket
    if pocket_residues and ligands and is_allosteric:
        ligand_id = ligands[0].id  # Typically "B" for protein-ligand
        contacts = [[chain, resi] for chain, resn, resi in sorted(pocket_residues)]
        
        negative_pocket_constraint = {
            "negative_pocket": {
                "binder": ligand_id,
                "contacts": contacts,
                "min_distance": 10.0,
                "force": True
            }
        }
        all_constraints.append(negative_pocket_constraint)
        
        print(f"  Added negative_pocket constraint for ALLOSTERIC binding with {len(contacts)} residues (min_distance=10.0 Å)")
    
    # Add all constraints to the document
    if all_constraints:
        doc["constraints"] = all_constraints
    
    return doc

def _run_boltz_and_collect(datapoint) -> None:
    """
    New flow: prepare input dict, write yaml, run boltz, post-process, copy submissions.
    For protein_ligand: First run unconstrained predictions to identify orthosteric pocket
    and detect allosteric binding based on confidence variance.
    """
    out_dir = args.intermediate_dir / "predictions"
    out_dir.mkdir(parents=True, exist_ok=True)
    subdir = args.submission_dir / datapoint.datapoint_id
    subdir.mkdir(parents=True, exist_ok=True)

    # For protein_ligand: Run unconstrained predictions first to identify pocket and detect allosteric binding
    pocket_residues = None
    is_allosteric = False
    variance_stats = None
    
    if datapoint.task_type == "protein_ligand":
        print(f"\n{'='*80}")
        print(f"Stage 1: Running unconstrained predictions to identify orthosteric pocket")
        print(f"{'='*80}\n")
        
        # Prepare unconstrained input dict (no constraints)
        unconstrained_dict = _prefill_input_dict(
            datapoint.datapoint_id, 
            datapoint.proteins, 
            datapoint.ligands, 
            args.msa_dir, 
            constraints=None  # No constraints for initial prediction
        )
        
        # Run unconstrained prediction
        input_dir = args.intermediate_dir / "input"
        input_dir.mkdir(parents=True, exist_ok=True)
        
        yaml_path = input_dir / f"{datapoint.datapoint_id}_unconstrained.yaml"
        with open(yaml_path, "w") as f:
            yaml.dump(unconstrained_dict, f, sort_keys=False, default_flow_style=False)
        
        # Run boltz for unconstrained prediction
        cache = os.environ.get("BOLTZ_CACHE", str(Path.home() / ".boltz"))
        cmd = [
            "boltz", "predict", str(yaml_path),
            "--devices", "1",
            "--out_dir", str(out_dir),
            "--cache", cache,
            "--no_kernels",
            "--output_format", "pdb",
            "--diffusion_samples", "5",
            "--use_potentials"
        ]
        print(f"Running unconstrained prediction: {' '.join(cmd)}", flush=True)
        subprocess.run(cmd, check=True)
        
        # Find the unconstrained prediction directory
        unconstrained_pred_dir = out_dir / f"boltz_results_{datapoint.datapoint_id}_unconstrained" / "predictions" / f"{datapoint.datapoint_id}_unconstrained"
        
        # Copy unconstrained predictions to submission directory for pocket identification
        temp_pocket_dir = subdir / "unconstrained_for_pocket"
        temp_pocket_dir.mkdir(parents=True, exist_ok=True)
        
        # Copy the predicted models
        unconstrained_pdbs = sorted(unconstrained_pred_dir.glob(f"{datapoint.datapoint_id}_unconstrained_model_*.pdb"))
        for i, pdb_path in enumerate(unconstrained_pdbs[:5]):
            shutil.copy2(pdb_path, temp_pocket_dir / f"model_{i}.pdb")
        
        # Identify orthosteric pocket
        print(f"\n{'='*80}")
        print(f"Stage 2: Identifying orthosteric pocket residues and detecting allosteric binding")
        print(f"{'='*80}\n")
        
        pocket_residues = identify_orthosteric_pocket(temp_pocket_dir)
        
        # Extract confidence metrics and determine if allosteric
        print(f"\nAnalyzing confidence variance and ligand similarity to detect allosteric binding...")
        metrics = extract_confidence_metrics(unconstrained_pred_dir, f"{datapoint.datapoint_id}_unconstrained")
        
        # Get ligand SMILES for similarity checking
        ligand_smiles = datapoint.ligands[0].smiles if datapoint.ligands else None
        
        if metrics["confidence_scores"] or metrics["ligand_iptm"] or metrics["protein_iptm"]:
            is_allosteric, detection_stats = is_allosteric_binder(metrics, ligand_smiles=ligand_smiles)
            
            print(f"\n{'='*60}")
            print(f"ALLOSTERIC DETECTION RESULTS")
            print(f"{'='*60}")
            print(f"\n1. Variance-Based Detection:")
            print(f"  Confidence Score Std Dev: {detection_stats.get('confidence_std', 0.0):.6f} (threshold: {CONFIDENCE_STD_THRESHOLD})")
            print(f"  Ligand iPTM Std Dev: {detection_stats.get('ligand_iptm_std', 0.0):.6f} (threshold: {LIGAND_IPTM_STD_THRESHOLD})")
            print(f"  Protein iPTM Std Dev: {detection_stats.get('protein_iptm_std', 0.0):.6f} (threshold: {IPTM_STD_THRESHOLD})")
            print(f"  Allosteric by variance: {'YES' if detection_stats.get('allosteric_by_variance') else 'NO'}")
            
            print(f"\n2. Ligand Similarity-Based Detection:")
            if ligand_smiles and RDKIT_AVAILABLE:
                print(f"  Max similarity to allosteric ligands: {detection_stats.get('max_ligand_similarity', 0.0):.3f} (threshold: {LIGAND_SIMILARITY_THRESHOLD})")
                print(f"  Allosteric by similarity: {'YES' if detection_stats.get('allosteric_by_similarity') else 'NO'}")
                if detection_stats.get('allosteric_by_similarity'):
                    print(f"  Most similar allosteric ligand: {detection_stats.get('most_similar_allosteric_ligand', 'N/A')[:50]}...")
            else:
                print(f"  Ligand similarity checking: DISABLED (RDKit not available or no ligand)")
            
            print(f"\n{'='*60}")
            print(f"FINAL CLASSIFICATION: {'ALLOSTERIC' if is_allosteric else 'ORTHOSTERIC'}")
            if is_allosteric:
                methods = detection_stats.get('detection_method', [])
                print(f"Detection method(s): {', '.join(methods).upper()}")
            print(f"{'='*60}")
            
            # Save detection analysis to file
            detection_file = subdir / "allosteric_detection.json"
            with open(detection_file, "w") as f:
                json.dump({
                    "is_allosteric": is_allosteric,
                    "detection_stats": detection_stats,
                    "metrics": metrics,
                    "ligand_smiles": ligand_smiles,
                    "thresholds": {
                        "confidence_std": CONFIDENCE_STD_THRESHOLD,
                        "ligand_iptm_std": LIGAND_IPTM_STD_THRESHOLD,
                        "protein_iptm_std": IPTM_STD_THRESHOLD,
                        "ligand_similarity": LIGAND_SIMILARITY_THRESHOLD
                    }
                }, f, indent=2)
            print(f"\nAllosteric detection analysis saved to: {detection_file}")
        else:
            print("WARNING: Could not extract confidence metrics from predictions")
            is_allosteric = False
        
        # Save pocket residues to file
        pocket_file = subdir / "orthosteric_pocket.txt"
        with open(pocket_file, "w") as f:
            f.write(f"# Orthosteric pocket residues for {datapoint.datapoint_id}\n")
            f.write(f"# Format: Chain ResName ResNum\n")
            f.write(f"# Contact cutoff: {CONTACT_CUTOFF} Å\n")
            f.write(f"# Total residues: {len(pocket_residues)}\n\n")
            for chain, resn, resi in sorted(pocket_residues):
                f.write(f"{chain}\t{resn}\t{resi}\n")
        
        print(f"\nOrthosteric pocket residues saved to: {pocket_file}")
        print(f"\nPocket residues:")
        for chain, resn, resi in sorted(pocket_residues):
            print(f"  Chain {chain}, {resn} {resi}")
        
        print(f"\n{'='*80}")
        print(f"Stage 3: Running final predictions with {'negative pocket constraints (allosteric)' if is_allosteric else 'identified pocket info'}")
        print(f"{'='*80}\n")

    # Prepare input dict and CLI args for final predictions
    # Pass pocket_residues and is_allosteric flag to _prefill_input_dict
    base_input_dict = _prefill_input_dict(
        datapoint.datapoint_id, 
        datapoint.proteins, 
        datapoint.ligands, 
        args.msa_dir, 
        datapoint.constraints,
        pocket_residues=pocket_residues,  # Pass identified pocket residues
        is_allosteric=is_allosteric  # Pass allosteric detection flag
    )

    if datapoint.task_type == "protein_complex":
        configs = prepare_protein_complex(datapoint.datapoint_id, datapoint.proteins, base_input_dict, args.msa_dir)
    elif datapoint.task_type == "protein_ligand":
        configs = prepare_protein_ligand(datapoint.datapoint_id, datapoint.proteins[0], datapoint.ligands, base_input_dict, args.msa_dir, is_allosteric=is_allosteric)
    else:
        raise ValueError(f"Unknown task_type: {datapoint.task_type}")

    # Run boltz for each configuration
    all_input_dicts = []
    all_cli_args = []
    all_pred_subfolders = []
    
    input_dir = args.intermediate_dir / "input"
    input_dir.mkdir(parents=True, exist_ok=True)
    
    for config_idx, (input_dict, cli_args) in enumerate(configs):
        # Write input YAML with config index suffix
        yaml_path = input_dir / f"{datapoint.datapoint_id}_config_{config_idx}.yaml"
        
        # Write YAML with custom formatting for contacts
        with open(yaml_path, "w") as f:
<<<<<<< HEAD
            # Custom YAML formatting to keep contacts as inline lists
            class FlowListDumper(yaml.SafeDumper):
                pass
            
            def represent_list(dumper, data):
                # If this is a constraint contacts list (list of 2-element lists), use flow style
                if data and isinstance(data, list) and len(data) > 0:
                    if all(isinstance(item, list) and len(item) == 2 for item in data):
                        return dumper.represent_sequence('tag:yaml.org,2002:seq', data, flow_style=True)
                return dumper.represent_sequence('tag:yaml.org,2002:seq', data, flow_style=False)
            
            FlowListDumper.add_representer(list, represent_list)
            
            yaml.dump(input_dict, f, Dumper=FlowListDumper, sort_keys=False, default_flow_style=False)
=======
            f.write("version: 1\n")
            f.write("sequences:\n")
            
            # Write protein sequence
            f.write("- protein:\n")
            f.write(f"    id: {input_dict['sequences'][0]['protein']['id']}\n")
            f.write(f"    sequence: {input_dict['sequences'][0]['protein']['sequence']}\n")
            f.write(f"    msa: {input_dict['sequences'][0]['protein']['msa']}\n")
            
            # Write ligand sequence
            f.write("- ligand:\n")
            f.write(f"    id: {input_dict['sequences'][1]['ligand']['id']}\n")
            f.write(f"    smiles: {input_dict['sequences'][1]['ligand']['smiles']}\n")
            
            # Write constraints (if any)
            if 'constraints' in input_dict and input_dict['constraints']:
                f.write("constraints:\n")
                for constraint in input_dict['constraints']:
                    if 'pocket' in constraint:
                        f.write("- pocket:\n")
                        f.write(f"    binder: {constraint['pocket']['binder']}\n")
                        f.write("    contacts: [")
                        contacts = constraint['pocket']['contacts']
                        for i, contact in enumerate(contacts):
                            if i > 0:
                                f.write(", ")
                            f.write(f"[ {contact[0]}, {contact[1]} ]")
                        f.write(" ]\n")
                        f.write(f"    max_distance: {constraint['pocket']['max_distance']}\n")
                        f.write(f"    force: {str(constraint['pocket']['force']).lower()}\n")
>>>>>>> baaa15dd

        # Run boltz
        cache = os.environ.get("BOLTZ_CACHE", str(Path.home() / ".boltz"))
        fixed = [
            "boltz", "predict", str(yaml_path),
            "--devices", "1",
            "--out_dir", str(out_dir),
            "--cache", cache,
            "--no_kernels",
            "--output_format", "pdb",
        ]
        cmd = fixed + cli_args
        print(f"Running config {config_idx}:", " ".join(cmd), flush=True)
        subprocess.run(cmd, check=True)

        # Compute prediction subfolder for this config
        pred_subfolder = out_dir / f"boltz_results_{datapoint.datapoint_id}_config_{config_idx}" / "predictions" / f"{datapoint.datapoint_id}_config_{config_idx}"
        
        all_input_dicts.append(input_dict)
        all_cli_args.append(cli_args)
        all_pred_subfolders.append(pred_subfolder)

    # Post-process and copy submissions
    if datapoint.task_type == "protein_complex":
        ranked_files = post_process_protein_complex(datapoint, all_input_dicts, all_cli_args, all_pred_subfolders)
    elif datapoint.task_type == "protein_ligand":
        # Pass pocket residues, unconstrained prediction directory, and allosteric flag for RMSD analysis
        unconstrained_dir = subdir / "unconstrained_for_pocket" if pocket_residues else None
        ranked_files = post_process_protein_ligand(
            datapoint, all_input_dicts, all_cli_args, all_pred_subfolders, 
            pocket_residues=pocket_residues, unconstrained_dir=unconstrained_dir,
            is_allosteric=is_allosteric
        )
    else:
        raise ValueError(f"Unknown task_type: {datapoint.task_type}")

    if not ranked_files:
        raise FileNotFoundError(f"No model files found for {datapoint.datapoint_id}")

    for i, file_path in enumerate(ranked_files[:5]):
        target = subdir / (f"model_{i}.pdb" if file_path.suffix == ".pdb" else f"model_{i}{file_path.suffix}")
        shutil.copy2(file_path, target)
        print(f"Saved: {target}")

    if args.group_id:
        try:
            subprocess.run(["chgrp", "-R", args.group_id, str(subdir)], check=True)
            subprocess.run(["chmod", "-R", "g+rw", str(subdir)], check=True)
        except Exception as e:
            print(f"WARNING: Failed to set group ownership or permissions: {e}")

def _load_datapoint(path: Path):
    """Load JSON datapoint file."""
    with open(path) as f:
        return Datapoint.from_json(f.read())

def _run_evaluation(input_file: str, task_type: str, submission_dir: Path, result_folder: Path):
    """
    Run the appropriate evaluation script based on task type.
    
    Args:
        input_file: Path to the input JSON or JSONL file
        task_type: Either "protein_complex" or "protein_ligand"
        submission_dir: Directory containing prediction submissions
        result_folder: Directory to save evaluation results
    """
    script_dir = Path(__file__).parent
    
    if task_type == "protein_complex":
        eval_script = script_dir / "evaluate_abag.py"
        cmd = [
            "python", str(eval_script),
            "--dataset-file", input_file,
            "--submission-folder", str(submission_dir),
            "--result-folder", str(result_folder)
        ]
    elif task_type == "protein_ligand":
        eval_script = script_dir / "evaluate_asos.py"
        cmd = [
            "python", str(eval_script),
            "--dataset-file", input_file,
            "--submission-folder", str(submission_dir),
            "--result-folder", str(result_folder)
        ]
    else:
        raise ValueError(f"Unknown task_type: {task_type}")
    
    print(f"\n{'=' * 80}")
    print(f"Running evaluation for {task_type}...")
    print(f"Command: {' '.join(cmd)}")
    print(f"{'=' * 80}\n")
    
    subprocess.run(cmd, check=True)
    print(f"\nEvaluation complete. Results saved to {result_folder}")

def _process_jsonl(jsonl_path: str, msa_dir: Optional[Path] = None):
    """Process multiple datapoints from a JSONL file."""
    print(f"Processing JSONL file: {jsonl_path}")

    for line_num, line in enumerate(Path(jsonl_path).read_text().splitlines(), 1):
        if not line.strip():
            continue

        print(f"\n--- Processing line {line_num} ---")

        try:
            datapoint = Datapoint.from_json(line)
            _run_boltz_and_collect(datapoint)

        except json.JSONDecodeError as e:
            print(f"ERROR: Invalid JSON on line {line_num}: {e}")
            continue
        except Exception as e:
            print(f"ERROR: Failed to process datapoint on line {line_num}: {e}")
            raise e
            continue

def _process_json(json_path: str, msa_dir: Optional[Path] = None):
    """Process a single datapoint from a JSON file."""
    print(f"Processing JSON file: {json_path}")

    try:
        datapoint = _load_datapoint(Path(json_path))
        _run_boltz_and_collect(datapoint)
    except Exception as e:
        print(f"ERROR: Failed to process datapoint: {e}")
        raise

def main():
    """Main entry point for the hackathon scaffold."""
    # Determine task type from first datapoint for evaluation
    task_type = None
    input_file = None
    
    if args.input_json:
        input_file = args.input_json
        _process_json(args.input_json, args.msa_dir)
        # Get task type from the single datapoint
        try:
            datapoint = _load_datapoint(Path(args.input_json))
            task_type = datapoint.task_type
        except Exception as e:
            print(f"WARNING: Could not determine task type: {e}")
    elif args.input_jsonl:
        input_file = args.input_jsonl
        _process_jsonl(args.input_jsonl, args.msa_dir)
        # Get task type from first datapoint in JSONL
        try:
            with open(args.input_jsonl) as f:
                first_line = f.readline().strip()
                if first_line:
                    first_datapoint = Datapoint.from_json(first_line)
                    task_type = first_datapoint.task_type
        except Exception as e:
            print(f"WARNING: Could not determine task type: {e}")
    
    # Run evaluation if result folder is specified and task type was determined
    if args.result_folder and task_type and input_file:
        try:
            _run_evaluation(input_file, task_type, args.submission_dir, args.result_folder)
        except Exception as e:
            print(f"WARNING: Evaluation failed: {e}")
            import traceback
            traceback.print_exc()

if __name__ == "__main__":
    main()<|MERGE_RESOLUTION|>--- conflicted
+++ resolved
@@ -7,18 +7,13 @@
 import os
 import shutil
 import subprocess
-<<<<<<< HEAD
 import math
-=======
 from collections import defaultdict
->>>>>>> baaa15dd
 from collections.abc import Iterable
 from pathlib import Path
 from typing import Any, Dict, List, Optional, Set, Tuple
 
-<<<<<<< HEAD
 import numpy as np
-=======
 try:
     from hackathon.contrib import predict_binding_sites
 except ImportError:
@@ -29,7 +24,6 @@
     from simple_binding_predictor import predict_binding_sites
 import boltz
 from boltz.main import predict
->>>>>>> baaa15dd
 import yaml
 from hackathon_api import Datapoint, Protein, SmallMolecule
 from Bio.PDB import PDBParser, Superimposer, NeighborSearch
@@ -701,46 +695,9 @@
     # Please note:
     # `protein` is a single-chain target protein sequence with id A
     # `ligands` contains a single small molecule ligand object with unknown binding sites
-<<<<<<< HEAD
-    # 
-    # If allosteric binding is detected (is_allosteric=True), input_dict will already contain
-    # a negative_pocket constraint in the format:
-    # ```
-    # "constraints": [{
-    #     "negative_pocket": {
-    #         "binder": "B",
-    #         "contacts": [["A", 69], ["A", 70], ...],
-    #         "min_distance": 10.0,
-    #         "force": True
-    #     }
-    # }]
-    # ```
-    #
-    # You can modify or add additional constraints as needed, e.g.:
-    # ```
-    # if "constraints" not in input_dict:
-    #     input_dict["constraints"] = []
-    # 
-    # # Add a contact constraint
-    # input_dict["constraints"].append({
-    #     "contact": {
-    #         "token1": ["A", 100],  # Protein residue
-    #         "token2": ["B", 1]      # Ligand
-    #     }
-    # })
-    # ```
-
-    # Example: predict 5 structures
-    cli_args = ["--diffusion_samples", "5", "--use_potentials"]
-    
-    # For allosteric binders, negative_pocket constraint is already added in input_dict
-    # You can add additional modifications here if needed
-    
-=======
     # The binding site prediction results have been used to add pocket constraints to input_dict
 
     cli_args = ["--diffusion_samples", "10", "--sampling_steps", "300", "--use_potentials"]
->>>>>>> baaa15dd
     return [(input_dict, cli_args)]
 
 def post_process_protein_complex(datapoint: Datapoint, input_dicts: List[dict[str, Any]], cli_args_list: List[list[str]], prediction_dirs: List[Path]) -> List[Path]:
@@ -1388,7 +1345,6 @@
         
         # Write YAML with custom formatting for contacts
         with open(yaml_path, "w") as f:
-<<<<<<< HEAD
             # Custom YAML formatting to keep contacts as inline lists
             class FlowListDumper(yaml.SafeDumper):
                 pass
@@ -1403,7 +1359,6 @@
             FlowListDumper.add_representer(list, represent_list)
             
             yaml.dump(input_dict, f, Dumper=FlowListDumper, sort_keys=False, default_flow_style=False)
-=======
             f.write("version: 1\n")
             f.write("sequences:\n")
             
@@ -1434,7 +1389,6 @@
                         f.write(" ]\n")
                         f.write(f"    max_distance: {constraint['pocket']['max_distance']}\n")
                         f.write(f"    force: {str(constraint['pocket']['force']).lower()}\n")
->>>>>>> baaa15dd
 
         # Run boltz
         cache = os.environ.get("BOLTZ_CACHE", str(Path.home() / ".boltz"))
