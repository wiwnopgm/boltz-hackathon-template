--- conflicted
+++ resolved
@@ -12,7 +12,6 @@
 from pathlib import Path
 from typing import Any, List, Optional
 
-<<<<<<< HEAD
 try:
     from hackathon.contrib import predict_binding_sites
 except ImportError:
@@ -21,11 +20,9 @@
     from pathlib import Path
     sys.path.insert(0, str(Path(__file__).parent / 'contrib'))
     from simple_binding_predictor import predict_binding_sites
-=======
 import boltz
 from boltz.main import predict
 import yaml
->>>>>>> 95c2c4be
 from hackathon_api import Datapoint, Protein, SmallMolecule
 
 # ---------------------------------------------------------------------------
